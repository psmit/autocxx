--- conflicted
+++ resolved
@@ -1893,7 +1893,6 @@
 }
 
 #[test]
-<<<<<<< HEAD
 fn test_return_reference() {
     let cxx = indoc! {"
         const Bob& give_bob(const Bob& input_bob) {
@@ -1913,7 +1912,9 @@
         assert_eq!(ffi::give_bob(&b).b, 4);
     };
     run_test(cxx, hdr, rs, &["give_bob"], &["Bob"]);
-=======
+}
+
+#[test]
 fn test_destructor() {
     let hdr = indoc! {"
         struct WithDtor {
@@ -1953,7 +1954,6 @@
         assert_eq!(ffi::cxx::WithStaticMethod::call(), 42);
     };
     run_test(cxx, hdr, rs, &["WithStaticMethod"], &[]);
->>>>>>> 784caf9e
 }
 
 // Yet to test:
