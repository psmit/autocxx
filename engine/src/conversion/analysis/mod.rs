--- conflicted
+++ resolved
@@ -12,11 +12,8 @@
 // See the License for the specific language governing permissions and
 // limitations under the License.
 
-<<<<<<< HEAD
 pub(crate) mod constructor;
-=======
 pub(crate) mod abstract_types;
->>>>>>> 5d1946ae
 pub(crate) mod ctypes;
 pub(crate) mod fun;
 pub(crate) mod gc;
